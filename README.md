<<<<<<< HEAD
A library and pre-made scripts for processing camera calibration data. We are currently reworking and documenting much of the code to be more user-friendly. Progress on this can be seen on the [spectacle branch](https://github.com/monocle-h2020/camera_calibration/tree/spectacle).

A first release should be ready within several days.

Please see our paper (https://doi.org/10.1364/OE.27.019075) and/or contact the authors [(@burggraaff)](https://github.com/burggraaff) for more information in the mean time.
=======
# SPECTACLE

SPECTACLE (Standardised Photographic Equipment Calibration Technique And CataLoguE) is a standardised methodology for the spectral and radiometric calibration of consumer camera data. The associated database, containing calibration data for a number of popular consumer cameras, can be found at http://spectacle.ddq.nl/. More information on the SPECTACLE methodology, including results from applying it to several cameras, can be found in our paper: https://doi.org/10.1364/OE.27.019075

This repository contains the associated `spectacle` Python module. This module can be used to calibrate data using previously obtained calibration data (measured by the user or retrieved from the SPECTACLE database). It also includes functions and pre-made scripts for processing calibration data, as described in the paper linked above.

# Installation

Currently, the easiest way to install the `spectacle` module is to clone this repository (`git clone git@github.com:monocle-h2020/camera_calibration.git`) and then install it using pip, by navigating into the repository folder and running `pip install .`. We will soon upload it to PyPI to simplify this process even further.

# Usage

There are three main use cases for the `spectacle` module, each of which will be explained further in the relevant subsection. They are as follows:

1. Application: applying camera calibrations to new data.
2. Analysis: analysing camera properties and performance based on calibration data.
3. Calibration: generating calibration data for use in the two other use cases.

## Application

To apply calibrations to new data, simply load the [`spectacle.calibrate`](spectacle/calibrate.py) submodule and apply the methods contained therein. For example, to correct for the camera bias, one would use the `correct_bias` method from this submodule. Each method comes with detailed documentation on its usage, which can be found [here](spectacle/calibrate.py) or from within Python (using Python's `help` function or iPython's `?` and `??` shortcuts).

## Analysis

A large number of pre-made scripts for the analysis of camera data, calibration data, and metadata are provided in the [analysis](analysis) subfolder. These are sorted by the parameter they probe, such as linearity or dark current. Please refer to the README in the [analysis](analysis) subfolder and documentation in the scripts themselves for further information. A number of common methods for analysing these data have also been bundled into the [`spectacle.analyse`](spectacle/analyse.py) submodule.

## Calibration

Finally, pre-made scripts for generating calibration data based on data gathered by the user are provided in the [calibration](calibration) subfolder. These are sorted by the parameter they probe, such as bias or flat-field response. Furthermore, a script is provided that combines calibration data generated this way into a format that can be uploaded to the [SPECTACLE database](http://spectacle.ddq.nl/). Please refer to the README in the [calibration](calibration) subfolder and documentation in the scripts themselves for further information.

# Further information

The SPECTACLE method itself has been fully developed and applied, as shown in [our paper](https://doi.org/10.1364/OE.27.019075). The [SPECTACLE database](http://spectacle.ddq.nl/) and `spectacle` Python module are still in active development. Contributions from the community are highly welcome and we invite everyone to contribute.

Further information will be added to this repository with time. If anything is missing, please [raise an issue](https://github.com/monocle-h2020/camera_calibration/issues) or [contact the authors directly](mailto:burggraaff@strw.leidenuniv.nl).
>>>>>>> 5d8823e7
<|MERGE_RESOLUTION|>--- conflicted
+++ resolved
@@ -1,10 +1,3 @@
-<<<<<<< HEAD
-A library and pre-made scripts for processing camera calibration data. We are currently reworking and documenting much of the code to be more user-friendly. Progress on this can be seen on the [spectacle branch](https://github.com/monocle-h2020/camera_calibration/tree/spectacle).
-
-A first release should be ready within several days.
-
-Please see our paper (https://doi.org/10.1364/OE.27.019075) and/or contact the authors [(@burggraaff)](https://github.com/burggraaff) for more information in the mean time.
-=======
 # SPECTACLE
 
 SPECTACLE (Standardised Photographic Equipment Calibration Technique And CataLoguE) is a standardised methodology for the spectral and radiometric calibration of consumer camera data. The associated database, containing calibration data for a number of popular consumer cameras, can be found at http://spectacle.ddq.nl/. More information on the SPECTACLE methodology, including results from applying it to several cameras, can be found in our paper: https://doi.org/10.1364/OE.27.019075
@@ -39,5 +32,4 @@
 
 The SPECTACLE method itself has been fully developed and applied, as shown in [our paper](https://doi.org/10.1364/OE.27.019075). The [SPECTACLE database](http://spectacle.ddq.nl/) and `spectacle` Python module are still in active development. Contributions from the community are highly welcome and we invite everyone to contribute.
 
-Further information will be added to this repository with time. If anything is missing, please [raise an issue](https://github.com/monocle-h2020/camera_calibration/issues) or [contact the authors directly](mailto:burggraaff@strw.leidenuniv.nl).
->>>>>>> 5d8823e7
+Further information will be added to this repository with time. If anything is missing, please [raise an issue](https://github.com/monocle-h2020/camera_calibration/issues) or [contact the authors directly](mailto:burggraaff@strw.leidenuniv.nl).