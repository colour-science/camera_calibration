import numpy as np
from sys import argv
<<<<<<< HEAD
from spectacle import io, calibrate, plot
=======
from spectacle import io
>>>>>>> 2800da4c
from matplotlib import pyplot as plt

folder, wvl = io.path_from_input(argv)
wvl = wvl.stem
root = io.find_root_folder(folder)

# Load Camera object
camera = io.load_camera(root)
print(f"Loaded Camera object: {camera}")

m = np.load(folder/f"{wvl}_mean.npy")
m = camera.correct_bias(m)
s = np.load(folder/f"{wvl}_stds.npy")

s[s < 0.001] = -1  # prevent infinities

SNR = m/s

m_RGBG, s_RGBG, SNR_RGBG = camera.demosaick(m, s, SNR)

mean_stack = m_RGBG.mean(axis=(1,2))
std_stack  = m_RGBG.std (axis=(1,2))
SNR_stack = mean_stack / std_stack

for j, c in enumerate(plot.RGBG):
    SNR_here = SNR_RGBG[j].ravel()
    mean_here = m_RGBG[j].ravel()
    plt.figure(figsize=(10,3))
    plt.hist(SNR_here, bins=np.arange(0,100,1), color=c)
    plt.xlabel("SNR")
    plt.axvline(3, c='k', ls="--")
    plt.xlim(0,100)
    plt.show()
    plt.close()

    print(f"{c}: SNR: {np.percentile(SNR_here, 5):.2f} -- {np.percentile(SNR_here, 95):.2f}")
    print(f"{c}: Mean: {np.percentile(mean_here, 5):.2f} -- {np.percentile(mean_here, 95):.2f}")<|MERGE_RESOLUTION|>--- conflicted
+++ resolved
@@ -1,10 +1,6 @@
 import numpy as np
 from sys import argv
-<<<<<<< HEAD
-from spectacle import io, calibrate, plot
-=======
 from spectacle import io
->>>>>>> 2800da4c
 from matplotlib import pyplot as plt
 
 folder, wvl = io.path_from_input(argv)
