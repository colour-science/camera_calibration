import numpy as np
from matplotlib import pyplot as plt
<<<<<<< HEAD
from . import calibrate, io, raw, plot
from .general import return_with_filename, deprecation
=======
from . import io, plot
from .general import return_with_filename, apply_to_multiple_args
from warnings import warn
>>>>>>> 2800da4c


wavelengths_interpolated = np.arange(390, 701, 1)


def effective_bandwidth(wavelengths, response, axis=0, **kwargs):
    response_normalised = response / response.max(axis=axis)
    return np.trapz(response_normalised, x=wavelengths, axis=axis, **kwargs)


def interpolate(wavelengths, response, interpolate_to=wavelengths_interpolated):
    interpolated = np.stack([np.interp(interpolate_to, wavelengths, R) for R in response.T]).T
    return interpolate_to, interpolated


def load_cal_NERC(filename, norm=True):
    """
    Function for loading NERC calibration files. A different function may be
    necessary for other calibration file formats.
    """
    data = np.genfromtxt(filename, skip_header=1, skip_footer=10)
    if norm:
        data = data / data.max()  # normalise to 1
    with open(filename, "r") as file:
        info = file.readlines()[0].split(",")
    start, stop, step = [float(i) for i in info[3:6]]
    wavelengths = np.arange(start, stop+step, step)
    arr = np.stack([wavelengths, data])
    return arr


def load_monochromator_data(root, folder, blocksize=100):
    """
    Load monochromator data, stored as a stack (mean/std) per wavelength in
    `folder`. For each wavelength, load the data, apply a bias correction, and
    take the mean and std of the central `blocksize`x`blocksize` pixels.
    Return the wavelengths with assorted mean values and standard deviations.
    """
    print(f"Loading monochromator data from `{folder}`...")

    # Find the filenames
    mean_files = sorted(folder.glob("*_mean.npy"))
    stds_files = sorted(folder.glob("*_stds.npy"))
    assert len(mean_files) == len(stds_files)

    # Load Camera object
    camera = io.load_camera(root)

    # Half-blocksize, to slice the arrays with
    d = blocksize//2

    # Empty arrays to hold the output
    wvls  = np.zeros((len(mean_files)))
    means = np.zeros((len(mean_files), 4))
    stds  = means.copy()

    # Loop over all files
    print("Wavelengths [nm]:", end=" ", flush=True)
    for j, (mean_file, stds_file) in enumerate(zip(mean_files, stds_files)):
        # Load the mean data
        m = np.load(mean_file)

        # Bias correction
        m = camera.correct_bias(m)

        # Demosaick the data
        mean_RGBG = camera.demosaick(m)

        # Select the central blocksize x blocksize pixels
        midx, midy = np.array(mean_RGBG.shape[1:])//2
        sub = mean_RGBG[:,midx-d:midx+d+1,midy-d:midy+d+1]

        # Take the mean value per Bayer channel
        m = sub.mean(axis=(1,2))

        # NaN if a channel's mean value is near saturation
        m[m >= 0.95 * camera.saturation] = np.nan

        # Store results
        means[j] = m
        stds[j] = sub.std(axis=(1,2))
        wvls[j] = mean_file.stem.split("_")[0]

        print(wvls[j], end=" ", flush=True)

    print("\n...Finished!")

    spectrum = np.stack([wvls, *means.T, *stds.T]).T
    return spectrum


def plot_monochromator_curves(wavelength, mean, std, wavelength_min=390, wavelength_max=700, unit="ADU", title="", saveto=None):
    plt.figure(figsize=(10,5))
    # Loop over the provided spectra
    for m, s in zip(mean, std):
        # Loop over the RGBG2 channels
        for j, c in enumerate("rybg"):
            # Plot the mean response per wavelength
            plt.plot(wavelength, m[:,j], c=c)

            # Plot the error per wavelength as a shaded area around the mean
            plt.fill_between(wavelength, m[:,j]-s[:,j], m[:,j]+s[:,j], color=c, alpha=0.3)

    # Plot parameters
    plt.xticks(np.arange(0, 1000, 50))
    plt.xlim(wavelength_min, wavelength_max)
    plt.xlabel("Wavelength (nm)")
    plt.ylabel(f"Spectral response ({unit})")
    plt.ylim(ymin=0)
    plt.title(title)
    plt.grid(True)
    plot._saveshow(saveto)


def load_spectral_response(root, return_filename=False):
    """
    Load the spectral response curves located at
    `root`/calibration/spectral_response.csv.

    If no CSV is available, try an NPY file for backwards compatibility.
    This is deprecated and will no longer be supported in future releases.

    If `return_filename` is True, also return the exact filename used.
    """
    # Try to use a CSV file
    filename = io.find_matching_file(root/"calibration", "spectral_response.csv")
    try:
        spectral_response = np.loadtxt(filename, delimiter=",").T

    # If no CSV file is available, check for an NPY file (deprecated)
    except IOError:
        try:
            filename = root/"calibration/spectral_response.npy"
            spectral_response = np.load(filename)

        # If still no luck - don't load anything, return an error
        except FileNotFoundError:
            raise IOError(f"Could not load CSV or NPY spectral response file from {root/'calibration/'}.")

        # If an NPY file was used instead of a CSV file, raise a warning about deprecation
        else:
            deprecation("NPY-format spectral response curves are deprecated and will no longer be supported in future releases.")

    print(f"Using spectral response curves from '{filename}'")

    return return_with_filename(spectral_response, filename, return_filename)


def load_spectral_bands(root, return_filename=False):
    """
    Load the effective spectral bandwidths located at
    `root`/calibration/spectral_bands.csv.

    If `return_filename` is True, also return the exact filename used.
    """
    filename = io.find_matching_file(root/"calibration", "spectral_bands.csv")
    spectral_bands = np.loadtxt(filename, delimiter=", ").T

    return return_with_filename(spectral_bands, filename, return_filename)


def interpolate_spectral_data(old_wavelengths, old_data, new_wavelengths, **kwargs):
    """
    Interpolate spectral data `old_data` at `old_wavelengths` to a set of
    `new_wavelengths`. Handles multi-channel (RGB or RGBG2) data.

    Assumes the `old_data` have the shape (number_of_channels, number_of_wavelengths)

    Any additional **kwargs are passed to numpy.interp
    """
    # Interpolate the data separately in a list comprehension
    interpolated_data = [np.interp(new_wavelengths, old_wavelengths, channel, **kwargs) for channel in old_data]

    # Stack the interpolated data into a numpy array
    interpolated_data = np.stack(interpolated_data)

    return interpolated_data


def convert_RGBG2_to_RGB(RGBG2_data):
    """
    Convert data in Bayer RGBG2 format to RGB format, by averaging the G and G2
    channels.

    Assumes the `RGBG2_data` have the shape (4, number_of_wavelengths)

    To do:
        - Error propagation
    """
    # Split the channels
    R, G, B, G2 = RGBG2_data

    # Take the average of the G and G2 channels
    G_combined = np.mean([G, G2], axis=0)

    # Stack the new RGB responses together and return the result
    RGB_data = np.stack([R, G_combined, B])

    return RGB_data


def _correct_for_srf(data_element, spectral_response_interpolated, wavelengths):
    """
    Correct a `data_element` for the SRF
    Helper function
    """
    # Check that the data are the right shape
    assert data_element.shape[1] == wavelengths.shape[0], f"Wavelengths ({wavelengths.shape[0]}) and data ({data_element.shape[1]}) have different numbers of wavelength values."
    assert data_element.shape[0] in (3, 4), f"Incorrect number of channels ({data_element.shape[0]}) in data; expected 3 (RGB) or 4 (RGBG2)."

    # Convert the spectral response into the correct channels (RGB or RGBG2)
    if data_element.shape[0] == 3:  # RGB data
        spectral_response_final = convert_RGBG2_to_RGB(spectral_response_interpolated)
    else:  # RGBG2 data
        spectral_response_final = spectral_response_interpolated

    # Normalise the input data by the spectral response and return the result
    data_normalised = data_element / spectral_response_final
    return data_normalised


def correct_spectra(spectral_response, data_wavelengths, *data):
    """
    Correct any number of spectra `*data` for the `spectral response` interpolated to
    the data wavelengths. Note that the arrays in *data must share the same wavelengths.

    The spectral responses are interpolated to the wavelengths given by the
    user. Spectral responses outside the range of the calibration data are
    assumed to be 0.

    The data are assumed to consist of 3 (RGB) or 4 (RGBG2) rows and a column
    for every wavelength. If not, an error is thrown.
    """
    # Pick out the wavelengths and RGBG2 channels of the spectral response curves
    spectral_response_wavelengths = spectral_response[0]
    spectral_response_RGBG2 = spectral_response[1:5]

    # Convert the spectral response to the same shape as the input data
    spectral_response_interpolated = interpolate_spectral_data(spectral_response_wavelengths, spectral_response_RGBG2, data_wavelengths, left=0, right=0)

    # Correct the spectra
    data_normalised = apply_to_multiple_args(_correct_for_srf, data, spectral_response_interpolated, data_wavelengths)
    return data_normalised


def effective_wavelengths(wavelengths, spectral_responses):
    """
    Calculate the effective wavelength of each band in `spectral_responses` by
    taking a weighted mean over the spectral range.
    """
    # Calculate the weighted mean
    weighted_means = [np.average(wavelengths, weights=spectral_band) for spectral_band in spectral_responses]

    return weighted_means<|MERGE_RESOLUTION|>--- conflicted
+++ resolved
@@ -1,13 +1,7 @@
 import numpy as np
 from matplotlib import pyplot as plt
-<<<<<<< HEAD
-from . import calibrate, io, raw, plot
-from .general import return_with_filename, deprecation
-=======
 from . import io, plot
-from .general import return_with_filename, apply_to_multiple_args
-from warnings import warn
->>>>>>> 2800da4c
+from .general import return_with_filename, apply_to_multiple_args, deprecation
 
 
 wavelengths_interpolated = np.arange(390, 701, 1)
