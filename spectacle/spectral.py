--- conflicted
+++ resolved
@@ -1,17 +1,12 @@
 import numpy as np
 from matplotlib import pyplot as plt
-<<<<<<< HEAD
-from . import calibrate, io, raw, plot
-from .xyz import wavelengths as cie_wavelengths, x as cie_x, y as cie_y, z as cie_z
-from warnings import warn
-=======
+
 from . import io, plot
 from .general import return_with_filename, apply_to_multiple_args, deprecation
+from .xyz import wavelengths as cie_wavelengths, x as cie_x, y as cie_y, z as cie_z
 
 
 wavelengths_interpolated = np.arange(390, 701, 1)
-
->>>>>>> a7d22a69
 
 def effective_bandwidth(wavelengths, response, axis=0, **kwargs):
     response_normalised = response / response.max(axis=axis)
