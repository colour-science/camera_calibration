--- conflicted
+++ resolved
@@ -309,12 +309,8 @@
 def load_metadata(root, return_filename=False):
     """
     Read the metadata JSON located in the `root` folder.
-<<<<<<< HEAD
-    If `return_filename` is True, also return the exact filename the data
-    were retrieved from.
-=======
+
     If `return_filename` is True, also return the exact filename used.
->>>>>>> d10a7059
     """
     filename = root/"metadata.json"
     metadata = Camera.read_from_file(filename)
