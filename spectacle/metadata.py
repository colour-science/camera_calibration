"""
Code relating to camera metadata, such as generating or reading metadata files.
"""

import numpy as np
import json
from collections import namedtuple
from pathlib import Path

from . import raw, analyse, bias_readnoise, dark, iso


def find_root_folder(input_path):
    """
    For a given `input_path`, find the root folder, containing the standard
    sub-folders (calibration, analysis, stacks, etc.)
    """
    input_path = Path(input_path)

    # Loop through the input_path's parents until a metadata JSON file is found
    for parent in [input_path, *input_path.parents]:
        # If a metadata file is found, use the containing folder as the root folder
        if (parent/"metadata.json").exists():
            root = parent
            break
    # If no metadata file was found, raise an error
    else:
        raise OSError(f"None of the parents of the input `{input_path}` include a 'metadata.json' file.")

    return root

<<<<<<< HEAD
=======
from . import raw, analyse
from .general import return_with_filename
>>>>>>> 88e92fb3

def _convert_exposure_time(exposure):
    """
    Convert an exposure time, in various formats, into a floating-point number.
    """
    if isinstance(exposure, (float, int)):
        # If the input is already a number, simply return it
        return exposure
    elif isinstance(exposure, str):
        # If the input is a string, e.g. from the command line
        if "/" in exposure:
            # If a fraction (e.g. '1/3', '2/5.1') is given, simply evaluate
            # it and return the result
            num, den = [float(x) for x in exposure.split("/")]
            return num/den

        elif "." in exposure:
            # If a decimal number (e.g. '2.5' or '0.002') is given, simply
            # convert it to a floating point number and return the result
            return float(exposure)

        else:
            # If a simple number is given (e.g. '2' or '100'), simply convert
            # it to a floating point number and return the result
            return float(exposure)
    else:
        # If the input is none of the above, try to cast it to a float somehow
        try:
            exposure_new = float(exposure)
        except TypeError:
            # Raise an error if the exposure could not be converted
            raise TypeError(f"Input exposure `{exposure}` is of type `{type(exposure)}` which cannot be converted to a number.")
        else:
            # If the exposure could be converted, return it
            return exposure_new


class Camera(object):
    """
    Class that represents a camera, providing some metadata used in common
    calibration/analysis tasks. Some class methods for common tasks are also
    included, such as generating a Bayer map.
    """
    # Properties a Camera can have
    Device = namedtuple("Device", ["manufacturer", "name"])
    Image = namedtuple("Image", ["shape", "raw_extension", "bias", "bayer_pattern", "bit_depth"])
    Settings = namedtuple("Settings", ["ISO_min", "ISO_max", "exposure_min", "exposure_max"])

    def __init__(self, device_properties, image_properties, settings, root=None):
        """
        Generate a Camera object based on input dictionaries containing the
        keys defined in Device, Image, and Settings
        """
        # Convert the input exposures to floating point numbers
        settings["exposure_min"] = _convert_exposure_time(settings["exposure_min"])
        settings["exposure_max"] = _convert_exposure_time(settings["exposure_max"])

        # Create named tuples based on the input dictionaries
        self.device = self.Device(**device_properties)
        self.image = self.Image(**image_properties)
        self.settings = self.Settings(**settings)

        # Generate/calculate commonly used values/properties
        self.bayer_map = self._generate_bayer_map()
        self.saturation = 2**self.image.bit_depth - 1

        # Root folder
        self.root = root

    def __repr__(self):
        """
        Output for `print(Camera)`, currently simply the name of the device
        """
        device_name = f"{self.device.manufacturer} {self.device.name}"
        return device_name

    def _as_dict(self):
        """
        Generate a dictionary containing the Camera metadata, similar to the
        inputs to __init__.
        """
        dictionary = {"device": self.device._asdict(),
                      "image": self.image._asdict(),
                      "settings": self.settings._asdict()}
        return dictionary

    def _generate_bayer_map(self):
        """
        Generate a Bayer map, with the Bayer channel (RGBG2) for each pixel.
        """
        bayer_map = np.zeros(self.image.shape, dtype=int)
        bayer_map[0::2, 0::2] = self.image.bayer_pattern[0][0]
        bayer_map[0::2, 1::2] = self.image.bayer_pattern[0][1]
        bayer_map[1::2, 0::2] = self.image.bayer_pattern[1][0]
        bayer_map[1::2, 1::2] = self.image.bayer_pattern[1][1]
        return bayer_map

    def generate_bias_map(self):
        """
        Generate a Bayer-aware map of bias values from the camera metadata
        """
        bayer_map = self._generate_bayer_map()
        for j, bias_value in enumerate(self.image.bias):
            bayer_map[bayer_map == j] = bias_value
        return bayer_map

    def _load_bias_map(self):
        """
        Load a bias map from file or from metadata
        """
        # First try using a data-based bias map from file
        try:
            bias_map = bias_readnoise.load_bias_map(self.root)

        # If a data-based bias map does not exist or cannot be loaded, use metadata instead
        except (FileNotFoundError, OSError):
            bias_map = self.generate_bias_map()
            self.bias_type = "Metadata"

        # If a data-based bias map was found, indicate this in the self.bias_type tag
        else:
            self.bias_type = "Measured"

        # Whatever bias map was used, save it to this object so it need not be re-loaded in the future
        finally:
            self.bias_map = bias_map

    def _load_readnoise_map(self):
        """
        Load a readnoise map for this sensor
        """
        # Try to use a data-based read-noise map
        try:
            self.readnoise = bias_readnoise.load_readnoise_map(self.root)

        # If a data-based read-noise map does not exist or cannot be loaded, return an empty (None) object and warn
        except (FileNotFoundError, OSError):
            self.readnoise = None
            print(f"Could not find a readnoise map in the folder `{self.root}`")

        # The read-noise map is saved to this object and returned from the function call
        return self.readnoise

    def _load_dark_current_map(self):
        """
        Load a dark current map from file - if none is available, return 0s
        """
        # Try to use a dark current map from file
        try:
            dark_current = dark.load_dark_current_map(self.root)

        # If a dark current map does not exist, return an empty one, and warn the user
        except (FileNotFoundError, OSError):
            dark_current = np.zeros(self.image.shape)
            print(f"Could not find a dark current map in the folder `{self.root}` - using all 0 instead")

        # Whatever bias map was used, save it to this object so it need not be re-loaded in the future
        self.dark_current = dark_current

    def _generate_ISO_range(self):
        """
        Generate an array from 0 to the max iso
        """
        return np.arange(0, self.settings.ISO_max+1, 1)

    def _load_iso_normalisation(self):
        """
        Load an ISO normalisation look-up table from file or from parameters
        """
        # Try to use a lookup table from file
        try:
            lookup_table = iso.load_iso_lookup_table(self.root)

        # If a lookup table cannot be found, assume a linear relation and warn the user
        except (FileNotFoundError, OSError):
            iso_range = self._generate_ISO_range()
            normalisation = iso_range / self.settings.ISO_min
            lookup_table = np.stack([iso_range, normalisation])
            print(f"No ISO lookup table found for {self.device.name}. Using naive estimate (ISO / min ISO). This may not be accurate.")

        # Whatever method was used, save the lookup table so it need not be looked up again
        else:
            self.iso_lookup_table = lookup_table

    def normalise_iso(self, iso_values, *data):
        """
        Normalise data for their ISO speed using this sensor's lookup table
        """
        # If a lookup table has not been loaded yet, do so
        if not hasattr(self, "iso_lookup_table"):
            self._load_iso_normalisation()

        # Apply the ISO normalisation
        data_corrected = data
        return data_corrected

    def correct_bias(self, *data, **kwargs):
        """
        Correct data for bias using this sensor's bias data
        """
        # If a bias map has not been loaded yet, do so
        if not hasattr(self, "bias_map"):
            self._load_bias_map()

        # Apply the bias correction
        data_corrected = bias_readnoise.correct_bias_from_map(self.bias_map, *data, **kwargs)
        return data_corrected

    def correct_dark_current(self, exposure_time, *data, **kwargs):
        """
        Calibrate data for dark current using this sensor's data
        """
        # If a dark current map has not been loaded yet, do so
        if not hasattr(self, "dark_current"):
            self._load_dark_current_map()

        # Apply the dark current correction
        data_corrected = dark.correct_dark_current_from_map(self.dark_current, exposure_time, *data, **kwargs)
        return data_corrected

    def write_to_file(self, path):
        """
        Write metadata to a file.
        """
        write_json(self._as_dict(), path)

    def demosaick(self, *data, **kwargs):
        """
        Demosaick data using this camera's Bayer pattern.
        """
        RGBG_data = raw.demosaick(self.bayer_map, *data, **kwargs)
        return RGBG_data

    def plot_gauss_maps(self, data, **kwargs):
        """
        Plot Gaussian maps using analyse.plot_gauss_maps.
        Uses this camera's Bayer pattern.
        """
        analyse.plot_gauss_maps(data, self.bayer_map, **kwargs)

    def plot_histogram_RGB(self, data, **kwargs):
        """
        Plot an RGB histogram maps using analyse.plot_gauss_maps.
        Uses this camera's Bayer pattern.
        """
        analyse.plot_histogram_RGB(data, self.bayer_map, **kwargs)

    @classmethod
    def read_from_file(cls, path):
        """
        Read metadata from a JSON file.
        """
        root = find_root_folder(path)
        full_dictionary = load_json(path)
        device_properties, image_properties, settings = full_dictionary.values()
        return cls(device_properties, image_properties, settings, root=root)


def load_json(path):
    """
    Read a JSON file.
    """
    with open(path, "r") as file:
        try:
            # Load the JSON file
            dump = json.load(file)
        except json.JSONDecodeError:
            # If the JSON file could not be read, e.g. because it is empty, raise an error
            raise ValueError(f"Could not read JSON file `{path}`.")
    return dump


def write_json(data, save_to):
    """
    Write a JSON file containing `data` to a path `save_to`.
    """
    with open(save_to, "w") as file:
        json.dump(data, file)


def load_metadata(root, return_filename=False):
    """
    Read the metadata JSON located in the `root` folder.

    If `return_filename` is True, also return the exact filename used.
    """
    filename = root/"metadata.json"
    metadata = Camera.read_from_file(filename)
    return return_with_filename(metadata, filename, return_filename)<|MERGE_RESOLUTION|>--- conflicted
+++ resolved
@@ -8,6 +8,7 @@
 from pathlib import Path
 
 from . import raw, analyse, bias_readnoise, dark, iso
+from .general import return_with_filename
 
 
 def find_root_folder(input_path):
@@ -29,11 +30,6 @@
 
     return root
 
-<<<<<<< HEAD
-=======
-from . import raw, analyse
-from .general import return_with_filename
->>>>>>> 88e92fb3
 
 def _convert_exposure_time(exposure):
     """
