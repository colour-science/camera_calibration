--- conflicted
+++ resolved
@@ -112,13 +112,11 @@
 def replace_suffix(path, new):
     return (path.parent / path.stem).with_suffix(".jpg")
 
-<<<<<<< HEAD
 def load_bias(products):
     bias_map = np.load(products/"bias.npy")
     return bias_map
-=======
+
 def read_json(path):
     file = open(path)
     dump = json.load(file)
-    return dump
->>>>>>> 5f40873c
+    return dump