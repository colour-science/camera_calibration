"""
Create a gain map using gain images, fitting the mean and standard deviation
against each other. Data for a single ISO speed are loaded and fitted.

An ISO speed normalisation is applied to the data. This means this script
requires an ISO speed look-up table to exist.

Command line arguments:
    * `folder`: folder containing NPY stacks of gain data taken at different
    exposure conditions, all with the same ISO speed.
"""

import numpy as np
from sys import argv
from spectacle import io, symmetric_percentiles

# Get the data folder from the command line
folder = io.path_from_input(argv)
root = io.find_root_folder(folder)

# Load Camera object
camera = io.load_camera(root)
print(f"Loaded Camera object: {camera}")

# Save location based on camera name
save_to_normalised_map = camera.filename_calibration("gain.npy")

# Get the ISO speed of these data from the folder name
ISO = io.split_iso(folder)
save_to_original_map = camera.filename_intermediaries("gain/gain_map_iso{ISO}.npy", makefolders=True)

# Load the data
names, means = io.load_means(folder)
names, stds = io.load_stds(folder)
print("Loaded data")

# Find pixels near saturation to mask later
fit_max = 0.95 * camera.saturation
mask = (means >= fit_max)

# Bias correction
means = camera.correct_bias(means)

# Use variance instead of standard deviation
variance = stds**2

<<<<<<< HEAD
# Empty arrays to hold the result
gain_map = np.full(means.shape[1:], np.nan)
readnoise_map = gain_map.copy()

# Loop over the pixels in the array and fit each response individually
fit_max = 0.95 * camera.saturation
for i in range(means.shape[1]):
    for j in range(means.shape[2]):
        m = means[:,i,j] ; v = variance[:,i,j]
        ind = np.where(m < fit_max)
        try:
            gain_map[i,j], readnoise_map[i,j] = np.polyfit(m[ind], v[ind], 1, w=1/m[ind])
        except:
            # Keep a NaN value if fitting is not possible for whatever reason
            pass

    # Progress counter: give percentage done every 42nd row
    if i % 42 == 0:
        print(f"{100 * i / means.shape[1]:.1f}%", end=" ", flush=True)
=======
# Make masked arrays that don't include non-linear values (near saturation)
means = np.ma.array(means, mask=mask)
variance = np.ma.array(variance, mask=mask)
weights = 1/means

# Perform weighted-least-squares
# https://stats.stackexchange.com/a/489949
mean_mean = np.ma.average(means, weights=weights, axis=0)
variance_mean = np.ma.average(variance, weights=weights, axis=0)

gain_map = np.ma.sum(weights * (means - mean_mean) * (variance - variance_mean), axis=0) / np.ma.sum(weights * (means - mean_mean)**2, axis=0)
readnoise_map = variance_mean - gain_map * mean_mean
print("Finished fitting gain map")

# Mask off
gain_map = gain_map.data
readnoise_map = readnoise_map.data

# Filter out bad pixels (outside a wide percentile)
percentage = 0.05
gain_min, gain_max = symmetric_percentiles(gain_map, percent=percentage)
readnoise_min, readnoise_max = symmetric_percentiles(readnoise_map, percent=percentage)
filter_indices = np.where((gain_map < gain_min) | (gain_map > gain_max) | (readnoise_map < readnoise_min) | (readnoise_map > readnoise_max))
gain_map[filter_indices] = np.nan
readnoise_map[filter_indices] = np.nan
>>>>>>> d77fd521

# Save the gain map
np.save(save_to_original_map, gain_map)
print(f"Saved gain map to '{save_to_original_map}'")

# Normalise the gain map to the minimum ISO value
gain_map_normalised = camera.normalise_iso(ISO, gain_map)

# Save the normalised gain map
np.save(save_to_normalised_map, gain_map_normalised)
print(f"Saved normalised gain map to '{save_to_normalised_map}'")<|MERGE_RESOLUTION|>--- conflicted
+++ resolved
@@ -44,27 +44,6 @@
 # Use variance instead of standard deviation
 variance = stds**2
 
-<<<<<<< HEAD
-# Empty arrays to hold the result
-gain_map = np.full(means.shape[1:], np.nan)
-readnoise_map = gain_map.copy()
-
-# Loop over the pixels in the array and fit each response individually
-fit_max = 0.95 * camera.saturation
-for i in range(means.shape[1]):
-    for j in range(means.shape[2]):
-        m = means[:,i,j] ; v = variance[:,i,j]
-        ind = np.where(m < fit_max)
-        try:
-            gain_map[i,j], readnoise_map[i,j] = np.polyfit(m[ind], v[ind], 1, w=1/m[ind])
-        except:
-            # Keep a NaN value if fitting is not possible for whatever reason
-            pass
-
-    # Progress counter: give percentage done every 42nd row
-    if i % 42 == 0:
-        print(f"{100 * i / means.shape[1]:.1f}%", end=" ", flush=True)
-=======
 # Make masked arrays that don't include non-linear values (near saturation)
 means = np.ma.array(means, mask=mask)
 variance = np.ma.array(variance, mask=mask)
@@ -90,7 +69,6 @@
 filter_indices = np.where((gain_map < gain_min) | (gain_map > gain_max) | (readnoise_map < readnoise_min) | (readnoise_map > readnoise_max))
 gain_map[filter_indices] = np.nan
 readnoise_map[filter_indices] = np.nan
->>>>>>> d77fd521
 
 # Save the gain map
 np.save(save_to_original_map, gain_map)
