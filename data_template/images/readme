This folder will contain raw images (DNG/JPG/...) directly from the camera. These will be split into subfolders for different parameters:

 - bias: bias images, split according to ISO
 - dark: dark images, split according to ISO
<<<<<<< HEAD
 - gain: gain images, split according to ISO
 - iso: images, split according to ISO
 - linearity: flat fields, split according to lighting conditions (linear polariser method: split according to angle)
=======
 - gain: flat fields, split according to ISO
 - flat: flat fields, split according to ISO
 - linearity: flat fields, split according to lighting conditions (linear polariser method: split according to angle)
 - monochromator: images from a monochromator, split according to grating/filter combination, and then according to wavelength
>>>>>>> ce0431a9
<|MERGE_RESOLUTION|>--- conflicted
+++ resolved
@@ -2,13 +2,8 @@
 
  - bias: bias images, split according to ISO
  - dark: dark images, split according to ISO
-<<<<<<< HEAD
  - gain: gain images, split according to ISO
  - iso: images, split according to ISO
  - linearity: flat fields, split according to lighting conditions (linear polariser method: split according to angle)
-=======
- - gain: flat fields, split according to ISO
  - flat: flat fields, split according to ISO
- - linearity: flat fields, split according to lighting conditions (linear polariser method: split according to angle)
- - monochromator: images from a monochromator, split according to grating/filter combination, and then according to wavelength
->>>>>>> ce0431a9
+ - monochromator: images from a monochromator, split according to grating/filter combination, and then according to wavelength