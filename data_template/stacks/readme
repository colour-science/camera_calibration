--- conflicted
+++ resolved
@@ -1,19 +1,12 @@
 This folder will contain stacked images (NPY) directly from the camera. These will be split into subfolders for different parameters:
 
-<<<<<<< HEAD
  - bias: bias files, named according to ISO
  - dark: subfolders containing dark images, split according to ISO
  - gain: subfolders containing files, split according to ISO
  - iso: files, named according to ISO
+ - flat: flat fields, split according to ISO
  - linearity: flat fields, split according to lighting conditions (angle/exposure time)
-=======
- - bias: bias images, split according to ISO
- - dark: dark images, split according to ISO
- - gain: flat fields, split according to ISO
- - flat: flat fields, split according to ISO
- - linearity: flat fields, split according to lighting conditions (linear polariser method: split according to angle)
  - monochromator: images from a monochromator, split according to grating/filter combination, and then according to wavelength
->>>>>>> ce0431a9
  
 Furthermore, this folder will contain one file:
  - colour.npy: Bayer colour per pixel of this camera (applies to all contained data sets)
